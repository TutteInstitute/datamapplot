trigger: none # Manual only

parameters:
- name: matrix
  displayName: Pool Image and Python Version Matrix
  type: object
  default:

    mac_py311:
      imageName: 'macOS-latest'
      python.version: '3.11'
      browsers: 'chromium firefox'
      browserProjects: '--project=chromium --project=firefox --project=mobile-chrome'
    linux_py311:
      imageName: 'ubuntu-latest'
      python.version: '3.11'
      browsers: 'chromium webkit'
      browserProjects: '--project=chromium --project=webkit --project=mobile-chrome --project=mobile-safari'

- name: runUpdates
  displayName: Select which baseline images to update
  type: string
  default: "all"
  values:
    - all
    - interactive
    - static

stages:
  - stage: UpdateBaselineImages
    displayName: Update Test Baseline Images

    jobs:
      - job: RunPythonTests
        displayName: Run Python Tests
        # Run on macOS and only interactive tests on Linux
        condition: not(and(eq(variables['Agent.OS'], 'Linux'), eq('${{ parameters.runUpdates }}', 'static')))

        strategy:
          matrix: ${{ parameters.matrix }}

        pool:
          vmImage: $(imageName)

        steps:
        - task: UsePythonVersion@0
          inputs:
            versionSpec: '$(python.version)'
          displayName: 'Use Python $(python.version)'

        - script: |
<<<<<<< HEAD
            echo "#vso[task.setvariable variable=PIP_CACHE_DIR]$(pip cache dir)"
=======
            PIP_CACHE_DIR=$(pip cache dir)
            echo "##vso[task.setvariable variable=PIP_CACHE_DIR]$PIP_CACHE_DIR"
            echo "PIP_CACHE_DIR is: $PIP_CACHE_DIR"
>>>>>>> 83a885a9
          displayName: 'Set PIP_CACHE_DIR'
          condition: ne(variables['Agent.OS'], 'Windows_NT')

        - powershell: |
            $PIP_CACHE_DIR = $(pip cache dir)
            echo "##vso[task.setvariable variable=PIP_CACHE_DIR]$PIP_CACHE_DIR"
            echo "PIP_CACHE_DIR is: $PIP_CACHE_DIR"
          displayName: 'Set PIP_CACHE_DIR (Windows)'
          condition: eq(variables['Agent.OS'], 'Windows_NT')

        - task: Cache@2
          inputs:
            key: 'pip | "$(Agent.OS)" | "$(python.version)" | "$(Build.SourcesDirectory)/test-requirements.txt" | "$(Build.SourcesDirectory)/setup.cfg"'
            restoreKeys: |
              pip | "$(Agent.OS)" | "$(python.version)" | "$(Build.SourcesDirectory)/test-requirements.txt"
              pip | "$(Agent.OS)" | "$(python.version)"
            path: $(PIP_CACHE_DIR)
            cacheHitVar: CACHE_RESTORED
          displayName: 'Cache pip dependencies'

        - script: |
            python -m pip install --upgrade pip wheel
          displayName: 'Upgrade pip'
          condition: ne(variables.CACHE_RESTORED, 'true')

        # temporarily cap setuptools version. Pyqtree is incompatible with setuptools 78.0.0 https://github.com/karimbahgat/Pyqtree/pull/21
        - script: |
            python -m pip install "setuptools<78.0.0"
          displayName: 'Install setuptools'

        - script: |
            pip install -r test-requirements.txt
          displayName: 'Install pip dependencies'

        - script: |
            pip install -e .
          displayName: 'Install local package'

        # Static tests only (macOS)
        - script: |
            export CI=true
            pytest datamapplot/tests --mpl --mpl-generate-path=datamapplot/tests/baseline -m static
          displayName: 'Run python mpl tests to generate new static baseline'
          condition: and(eq(variables['Agent.OS'], 'Darwin'), eq('${{ parameters.runUpdates }}', 'static'))

        # Static and interactive tests (macOS)
<<<<<<< HEAD
        - script: |
            export CI=true
            pytest datamapplot/tests --mpl --mpl-generate-path=datamapplot/tests/baseline -m "static or interactive"
          displayName: 'Run python tests to generate static baseline and interactive html'
          condition: and(eq(variables['Agent.OS'], 'Darwin'), eq('${{ parameters.runUpdates }}', 'all'))

        # Interactive tests only (macOS)
        - script: |
            export CI=true
            pytest datamapplot/tests -m interactive
          displayName: 'Run python tests to generate interactive html'
          condition: and(eq(variables['Agent.OS'], 'Darwin'), eq('${{ parameters.runUpdates }}', 'interactive'))

        # Interactive tests only (linux)
        - script: |
            export CI=true
=======
        - script: |
            export CI=true
            pytest datamapplot/tests --mpl --mpl-generate-path=datamapplot/tests/baseline -m "static or interactive"
          displayName: 'Run python tests to generate static baseline and interactive html'
          condition: and(eq(variables['Agent.OS'], 'Darwin'), eq('${{ parameters.runUpdates }}', 'all'))

        # Interactive tests only (macOS)
        - script: |
            export CI=true
            pytest datamapplot/tests -m interactive
          displayName: 'Run python tests to generate interactive html'
          condition: and(eq(variables['Agent.OS'], 'Darwin'), eq('${{ parameters.runUpdates }}', 'interactive'))

        # Interactive tests only (linux)
        - script: |
            export CI=true
>>>>>>> 83a885a9
            pytest datamapplot/tests -m interactive
          displayName: 'Run python tests to generate interactive html'
          condition: ne(variables['Agent.OS'], 'Darwin')


        - task: CopyFiles@2
          inputs:
            SourceFolder: '$(Build.SourcesDirectory)/datamapplot/tests/baseline'
            Contents: '*.png'
            TargetFolder: '$(Build.ArtifactStagingDirectory)/mpl-screenshots'
          displayName: 'Copy updated mpl screenshots (Darwin)'
          condition: and(eq(variables['Agent.OS'], 'Darwin'), ne('${{ parameters.runUpdates }}', 'interactive'))

        - task: PublishPipelineArtifact@1
          inputs:
            targetPath: '$(Build.ArtifactStagingDirectory)/mpl-screenshots'
            artifact: 'updated-mpl-screenshots'
          displayName: 'Publish updated pytest mpl screenshots'
          condition: and(eq(variables['Agent.OS'], 'Darwin'), ne('${{ parameters.runUpdates }}', 'interactive'))

        # Publish the html files for use in the next job
        - task: PublishPipelineArtifact@1
          inputs:
            targetPath: '$(Build.SourcesDirectory)/datamapplot/tests/html'
            artifact: 'interactive-html-$(Agent.OS)'
            publishLocation: 'pipeline'
          condition: ne('${{ parameters.runUpdates }}', 'static')

      - job: RunPlaywrightTests
        displayName: Run Interactive Tests
        dependsOn: RunPythonTests
<<<<<<< HEAD
=======
        timeoutInMinutes: 360 # max timeout
>>>>>>> 83a885a9
        condition: ne('${{ parameters.runUpdates }}', 'static')

        strategy:
          matrix: ${{ parameters.matrix }}

        pool:
          vmImage: $(imageName)

        steps:
        - task: UsePythonVersion@0
          inputs:
            versionSpec: '$(python.version)'
          displayName: 'Use Python $(python.version)'

        - task: DownloadPipelineArtifact@2
          inputs:
            artifactName: 'interactive-html-$(Agent.OS)'
            targetPath: '$(Build.SourcesDirectory)/datamapplot/tests/html'

        # Check if the HTML directory exists and artifacts were downloaded
        - script: |
            echo "Listing contents of $(Build.SourcesDirectory)/datamapplot/tests/html:"
            ls -l $(Build.SourcesDirectory)/datamapplot/tests/html
          displayName: 'List contents of HTML directory'
          condition: always()

        - script: |
            python -m http.server 8000 -d $(Build.SourcesDirectory)/datamapplot/tests/html &
          displayName: 'Start HTTP server (Unix)'
          condition: ne(variables['Agent.OS'], 'Windows_NT')

        - powershell: |
            $serverJob = Start-Process python -ArgumentList "-m", "http.server", "8000", "-d", "$env:BUILD_SOURCESDIRECTORY\datamapplot\tests\html" -PassThru -NoNewWindow
            Start-Sleep -Seconds 5
            $retry = 0
            do {
                try {
                    $response = Invoke-WebRequest -Uri "http://localhost:8000" -Method Head
                    Write-Host "Server started successfully"
                    break
                } catch {
                    Write-Host "Waiting for server to start... Attempt $retry"
                    Start-Sleep -Seconds 2
                    $retry++
                }
            } while ($retry -lt 5)

            if ($retry -eq 5) {
                Write-Error "Server failed to start after multiple attempts"
                exit 1
            }
          displayName: 'Start HTTP server (Windows)'
          condition: eq(variables['Agent.OS'], 'Windows_NT')


        - task: NodeTool@0
          inputs:
            versionSpec: '22'
          displayName: 'Use Node.js for frontend tests'

        - script: |
            npm ci
          displayName: 'Install npm dependencies'
          workingDirectory: '$(Build.SourcesDirectory)/datamapplot/interactive_tests'

        - script: |
            npx playwright install --with-deps
          displayName: 'Install default Playwright browsers'
          workingDirectory: '$(Build.SourcesDirectory)/datamapplot/interactive_tests'

        - script: |
            npx playwright install --with-deps $(browsers)
          displayName: 'Install extra browsers (if needed)'
          workingDirectory: '$(Build.SourcesDirectory)/datamapplot/interactive_tests'

        - powershell: |
            Get-ChildItem -Path "$(Build.SourcesDirectory)/datamapplot/interactive_tests/tests" -Directory |
            ForEach-Object {
                Get-ChildItem -Path $_.FullName -Recurse -File | Remove-Item -Force
            }
          displayName: 'Clean subdirectory files (Windows)'
          condition: eq(variables['Agent.OS'], 'Windows_NT')

        - script: |
            find "$(Build.SourcesDirectory)/datamapplot/interactive_tests/tests" -mindepth 2 -type f -delete
          displayName: 'Clean subdirectory files (Darwin/Linux)'
          condition: ne(variables['Agent.OS'], 'Windows_NT')

        - script: |
            npx playwright test --update-snapshots $(browserProjects) --grep-invert @nobaseline
          displayName: 'Update Playwright snapshots'
          workingDirectory: '$(Build.SourcesDirectory)/datamapplot/interactive_tests'
          env:
            CI: 'true'

        - powershell: |
            $targetFolder = '$(Build.ArtifactStagingDirectory)/filtered-screenshots'
            if (-Not (Test-Path -Path $targetFolder)) {
                New-Item -ItemType Directory -Path $targetFolder
            }
          displayName: 'Ensure filtered-screenshots directory exists (Windows)'
          condition: eq(variables['Agent.OS'], 'Windows_NT')

        - script: |
            targetFolder='$(Build.ArtifactStagingDirectory)/filtered-screenshots'
            mkdir -p $targetFolder
          displayName: 'Ensure filtered-screenshots directory exists (Darwin/Linux)'
          condition: ne(variables['Agent.OS'], 'Windows_NT')

        - task: CopyFiles@2
          inputs:
            SourceFolder: '$(Build.SourcesDirectory)/datamapplot/interactive_tests/tests'
            Contents: '**/*-win32.png'
            TargetFolder: '$(Build.ArtifactStagingDirectory)/filtered-screenshots'
          displayName: 'Copy filtered screenshots (Windows)'
          condition: eq(variables['Agent.OS'], 'Windows_NT')

        - task: CopyFiles@2
          inputs:
            SourceFolder: '$(Build.SourcesDirectory)/datamapplot/interactive_tests/tests'
            Contents: '**/*-darwin.png'
            TargetFolder: '$(Build.ArtifactStagingDirectory)/filtered-screenshots'
          displayName: 'Copy filtered screenshots (Darwin)'
          condition: eq(variables['Agent.OS'], 'Darwin')

        - task: CopyFiles@2
          inputs:
            SourceFolder: '$(Build.SourcesDirectory)/datamapplot/interactive_tests/tests'
            Contents: '**/*-linux.png'
            TargetFolder: '$(Build.ArtifactStagingDirectory)/filtered-screenshots'
          displayName: 'Copy filtered screenshots (Linux)'
          condition: eq(variables['Agent.OS'], 'Linux')

        - task: PublishPipelineArtifact@1
          inputs:
            targetPath: '$(Build.ArtifactStagingDirectory)/filtered-screenshots'
            artifact: 'updated-playwright-screenshots-$(Agent.OS)'
          displayName: 'Publish updated playwright screenshots'
          condition: always()

        - task: PublishTestResults@2
          displayName: 'Publish test results'
          inputs:
            searchFolder: 'test-results'
            testResultsFormat: 'JUnit'
            testResultsFiles: 'e2e-junit-results.xml'
            mergeTestResults: true
            failTaskOnFailedTests: true
            testRunTitle: 'Playwright Test Results'
          condition: succeededOrFailed()<|MERGE_RESOLUTION|>--- conflicted
+++ resolved
@@ -49,13 +49,9 @@
           displayName: 'Use Python $(python.version)'
 
         - script: |
-<<<<<<< HEAD
-            echo "#vso[task.setvariable variable=PIP_CACHE_DIR]$(pip cache dir)"
-=======
             PIP_CACHE_DIR=$(pip cache dir)
             echo "##vso[task.setvariable variable=PIP_CACHE_DIR]$PIP_CACHE_DIR"
             echo "PIP_CACHE_DIR is: $PIP_CACHE_DIR"
->>>>>>> 83a885a9
           displayName: 'Set PIP_CACHE_DIR'
           condition: ne(variables['Agent.OS'], 'Windows_NT')
 
@@ -81,11 +77,6 @@
           displayName: 'Upgrade pip'
           condition: ne(variables.CACHE_RESTORED, 'true')
 
-        # temporarily cap setuptools version. Pyqtree is incompatible with setuptools 78.0.0 https://github.com/karimbahgat/Pyqtree/pull/21
-        - script: |
-            python -m pip install "setuptools<78.0.0"
-          displayName: 'Install setuptools'
-
         - script: |
             pip install -r test-requirements.txt
           displayName: 'Install pip dependencies'
@@ -102,7 +93,6 @@
           condition: and(eq(variables['Agent.OS'], 'Darwin'), eq('${{ parameters.runUpdates }}', 'static'))
 
         # Static and interactive tests (macOS)
-<<<<<<< HEAD
         - script: |
             export CI=true
             pytest datamapplot/tests --mpl --mpl-generate-path=datamapplot/tests/baseline -m "static or interactive"
@@ -119,24 +109,6 @@
         # Interactive tests only (linux)
         - script: |
             export CI=true
-=======
-        - script: |
-            export CI=true
-            pytest datamapplot/tests --mpl --mpl-generate-path=datamapplot/tests/baseline -m "static or interactive"
-          displayName: 'Run python tests to generate static baseline and interactive html'
-          condition: and(eq(variables['Agent.OS'], 'Darwin'), eq('${{ parameters.runUpdates }}', 'all'))
-
-        # Interactive tests only (macOS)
-        - script: |
-            export CI=true
-            pytest datamapplot/tests -m interactive
-          displayName: 'Run python tests to generate interactive html'
-          condition: and(eq(variables['Agent.OS'], 'Darwin'), eq('${{ parameters.runUpdates }}', 'interactive'))
-
-        # Interactive tests only (linux)
-        - script: |
-            export CI=true
->>>>>>> 83a885a9
             pytest datamapplot/tests -m interactive
           displayName: 'Run python tests to generate interactive html'
           condition: ne(variables['Agent.OS'], 'Darwin')
@@ -168,10 +140,7 @@
       - job: RunPlaywrightTests
         displayName: Run Interactive Tests
         dependsOn: RunPythonTests
-<<<<<<< HEAD
-=======
         timeoutInMinutes: 360 # max timeout
->>>>>>> 83a885a9
         condition: ne('${{ parameters.runUpdates }}', 'static')
 
         strategy:
