import numpy as np
import pandas as pd
import textwrap
from tqdm import tqdm
import colorcet

from matplotlib import pyplot as plt
from matplotlib.colors import to_rgb

from datamapplot.palette_handling import (
    palette_from_datamap,
    palette_from_cmap_and_datamap,
    deep_palette,
    pastel_palette,
)
from datamapplot.plot_rendering import render_plot
from datamapplot.medoids import medoid
from datamapplot.interactive_rendering import (
    render_html,
    compute_percentile_bounds,
    label_text_and_polygon_dataframes,
    InteractiveFigure,
)
from datamapplot.config import ConfigManager


cfg = ConfigManager()


@cfg.complete(unconfigurable={"data_map_coords", "labels"})
def create_plot(
    data_map_coords,
    labels=None,
    *,
    title=None,
    sub_title=None,
    noise_label="Unlabelled",
    noise_color="#999999",
    color_label_text=True,
    color_label_arrows=False,
    label_wrap_width=16,
    label_color_map=None,
    figsize=(12, 12),
    dynamic_label_size=False,
    dpi=plt.rcParams["figure.dpi"],
    force_matplotlib=False,
    darkmode=False,
    highlight_labels=None,
    palette_hue_shift=0.0,
    palette_hue_radius_dependence=1.0,
    palette_theta_range=np.pi / 16,
    palette_min_lightness=10,
    use_medoids=False,
    cmap=None,
    cvd_safer=False,
    marker_color_array=None,
    use_system_fonts=False,
    **render_plot_kwds,
):
    """Create a static plot from ``data_map_coords`` with text labels provided by ``labels``.
    This is the primary function for DataMapPlot and provides the easiest interface to the
    static plotting functionality. This function provides a number of options, but also
    passes any further keyword options through to the lower level ``render_plot`` function
    so be sure to check the documentation for ``render_plot`` to discover further keyword
    arguments that can be used here as well.

    Parameters
    ----------
    data_map_coords: ndarray of floats of shape (n_samples, 2)
        The 2D coordinates for the data map. Usually this is produced via a
        dimension reduction technique such as UMAP, t-SNE, PacMAP, PyMDE etc.

    labels: ndarray of strings (object) of shape (n_samples,)
        A string label each data point in the data map. There should ideally by
        only up to 64 unique labels. Noise or unlabelled points should have the
        same label as ``noise_label``, which is "Unlabelled" by default.

    title: str or None (optional, default=None)
        A title for the plot. If ``None`` then no title is used for the plot.
        The title should be succint; three to seven words.

    sub_title: str or None (optional, default=None)
        A sub-title for the plot. If ``None`` then no sub-title is used for the plot.
        The sub-title can be significantly longer then the title and provide more information\
        about the plot and data sources.

    noise_label: str (optional, default="Unlabelled")
        The string used in the ``labels`` array to identify the unlabelled or noise points
        in the dataset.

    noise_color: str (optional, default="#999999")
        The colour to use for unlabelled or noise points in the data map. This should usually
        be a muted or neutral colour to distinguish background points from the labelled clusters.

    color_label_text: str or bool (optional, default=True)
        Whether to use colours for the text labels generated in the plot. If ``False`` then
        the text labels will default to either black or white depending on ``darkmode``.
        If a string is provided it should be a valid matplotlib colour specification and all
        text labels will be this colour.

    color_label_arrows: str or bool (optional, default=True)
        Whether to use colours for the arrows between the text labels and clusters. If ``False``
        then the arrows will default to either black or white depending on ``darkmode``. If a 
        string is provided it should eb a valid matplotlib colour specification and all arrows
        will be this colour.

    label_wrap_width: int (optional, default=16)
        The number of characters to apply text-wrapping at when creating text labels for
        display in the plot. Note that long words will not be broken, so you can choose
        relatively small values if you want tight text-wrapping.

    label_color_map: dict or None (optional, default=None)
        A colour mapping to use to colour points/clusters in the data map. The mapping should
        be keyed by the unique cluster labels in ``labels`` and take values that are hex-string
        representations of colours. If ``None`` then a colour mapping will be auto-generated.

    figsize: (int, int) (optional, default=(12,12))
        How big to make the figure in inches (actual pixel size will depend on ``dpi``).

    dynamic_label_size: bool (optional, default=False)
        Whether to dynamically resize the text labels based on the relative sizes of the
        clusters. This can be useful to help highlight larger clusters.

    dpi: int (optional, default=plt.rcParams["figure.dpi"])
        The dots-per-inch setting usd when rendering the plot.

    force_matplotlib: bool (optional, default=False)
        Force using matplotlib instead of datashader for rendering the scatterplot of the
        data map. This can be useful if you wish to have a different marker_type, or variably
        sized markers based on a marker_size_array, neither of which are supported by the
        datashader based renderer.

    darkmode: bool (optional, default=False)
        Whether to render the plot in darkmode (with a dark background) or not.

    highlight_labels: list of str or None (optional, default=None)
        A list of unique labels that should have their text highlighted in the resulting plot.
        Arguments supported by ``render_plot`` can allow for control over how highlighted labels
        are rendered. By default they are simply rendered in bold text.

    palette_hue_shift: float (optional, default=0.0)
        A setting, in degrees clockwise, to shift the hue channel when generating a colour
        palette and color_mapping for the labels.

    palette_hue_radius_dependence: float (optional, default=1.0)
        A setting that determines how dependent on the radius the hue channel is. Larger
        values will result in more hue variation where there are more outlying points.

    palette_theta_range: float (optional, default=np.pi/16)
        A setting that determines how restrictive the radius mask used will be. Larger
        values will result in a less restrictive mask.

    use_medoids: bool (optional, default=False)
        Whether to use medoids instead of centroids to determine the "location" of the cluster,
        both for the label indicator line, and for palette colouring. Note that medoids are
        more computationally expensive, especially for large plots, so use with some caution.

    cmap: matplotlib cmap or None (optional, default=None)
        A linear matplotlib cmap colour map to use as the base for a generated colour mapping.
        This *should* be a matplotlib cmap that is smooth and linear, and cyclic
        (see the colorcet package for some good options). If not a cyclic cmap it will be
        "made" cyclic by reflecting it. If ``None`` then a custom method will be used instead.

    cvd_safer: bool (optional, default=False)
        Whether to use a colour palette that is safer for colour vision deficiency (CVD).
        This will override any provided cmap and use a CVD safer palette instead.

    marker_color_array: np.ndarray or None (optional, default=None)
        An array of colours for each of the points in the data map scatterplot. If provided
        this will override any colouring provided by the ``labels`` array.

    use_system_fonts: bool (optional, default=False)
        Whether to skip downloading fonts from Google Fonts and only use system-installed fonts.
        This is useful when working offline, behind a firewall, or when you want to ensure 
        consistent font rendering using only locally available fonts.

    **render_plot_kwds
        All other keyword arguments are passed through the ``render_plot`` which provides
        significant further control over the aesthetics of the plot.

    Returns
    -------

    fig: matplotlib.Figure
        The figure that the resulting plot is rendered to.

    ax: matpolotlib.Axes
        The axes contained within the figure that the plot is rendered to.

    """
    if labels is None:
        label_locations = np.zeros((0, 2), dtype=np.float32)
        label_text = []
        cluster_label_vector = np.full(
            data_map_coords.shape[0], "Unlabelled", dtype=object
        )
        unique_non_noise_labels = []
    else:
        cluster_label_vector = np.asarray(labels)
        unique_non_noise_labels = [
            label for label in np.unique(cluster_label_vector) if label != noise_label
        ]
        if use_medoids:
            label_locations = np.asarray(
                [
                    medoid(data_map_coords[cluster_label_vector == i])
                    for i in tqdm(unique_non_noise_labels, desc="Calculating medoids")
                ]
            )
        else:
            label_locations = np.asarray(
                [
                    data_map_coords[cluster_label_vector == i].mean(axis=0)
                    for i in unique_non_noise_labels
                ]
            )
        label_text = [
            textwrap.fill(x, width=label_wrap_width, break_long_words=False)
            for x in unique_non_noise_labels
        ]
    if highlight_labels is not None:
        highlight_labels = [
            textwrap.fill(x, width=label_wrap_width, break_long_words=False)
            for x in highlight_labels
        ]

    # If we don't have a color map, generate one
    if cvd_safer:
        cmap = colorcet.cm.CET_C2s
    if label_color_map is None:
        if cmap is None:
            palette = palette_from_datamap(
                data_map_coords,
                label_locations,
                hue_shift=palette_hue_shift,
                radius_weight_power=palette_hue_radius_dependence,
                min_lightness=palette_min_lightness,
                theta_range=palette_theta_range,
            )
        else:
            palette = palette_from_cmap_and_datamap(
                cmap,
                data_map_coords,
                label_locations,
                radius_weight_power=palette_hue_radius_dependence,
                lightness_bounds=(palette_min_lightness, 80),
            )
        label_to_index_map = {
            name: index for index, name in enumerate(unique_non_noise_labels)
        }
        color_list = [
            palette[label_to_index_map[x]] if x in label_to_index_map else noise_color
            for x in cluster_label_vector
        ]
        label_color_map = {
            x: (
                palette[label_to_index_map[x]]
                if x in label_to_index_map
                else noise_color
            )
            for x in np.unique(cluster_label_vector)
        }
    else:
        color_list = [
            label_color_map[x] if x != noise_label else noise_color
            for x in cluster_label_vector
        ]

    if marker_color_array is not None:
        color_list = list(marker_color_array)

    label_colors = [label_color_map[x] for x in unique_non_noise_labels]

    if type(color_label_text) == str:
        label_text_colors = color_label_text
    elif color_label_text and len(label_colors) > 0:
        # Darken and reduce chroma of label colors to get text labels
        if darkmode:
            label_text_colors = pastel_palette(label_colors)
        else:
            label_text_colors = deep_palette(label_colors)
    else:
        label_text_colors = None

    if type(color_label_arrows) == str:
        label_arrow_colors = color_label_arrows
    elif color_label_arrows:
        label_arrow_colors = label_colors
    else:
        label_arrow_colors = None

    cluster_sizes = pd.Series(cluster_label_vector).value_counts()
    label_cluster_sizes = np.asarray(
        [cluster_sizes[x] for x in unique_non_noise_labels]
    )

    # Heuristics for point size and alpha values
    n_points = data_map_coords.shape[0]
    if data_map_coords.shape[0] < 100_000 or force_matplotlib:
        magic_number = np.clip(128 * 4 ** (-np.log10(n_points)), 0.05, 64)
        point_scale_factor = np.sqrt(figsize[0] * figsize[1])
        point_size = magic_number * (point_scale_factor / 2)
        alpha = np.clip(magic_number, 0.05, 1)
    else:
        point_size = int(np.sqrt(figsize[0] * figsize[1]) * dpi) // 2048
        alpha = 1.0

    if "point_size" in render_plot_kwds:
        point_size = render_plot_kwds.pop("point_size")

    if "alpha" in render_plot_kwds:
        alpha = render_plot_kwds.pop("alpha")

    fig, ax = render_plot(
        data_map_coords,
        color_list,
        label_text,
        label_locations,
        label_cluster_sizes,
        title=title,
        sub_title=sub_title,
        point_size=point_size,
        alpha=alpha,
        label_text_colors=None if not color_label_text else label_text_colors,
        label_arrow_colors=None if not color_label_arrows else label_arrow_colors,
        highlight_colors=[label_color_map[x] for x in unique_non_noise_labels],
        figsize=figsize,
        noise_color=noise_color,
        dynamic_label_size=dynamic_label_size,
        dpi=dpi,
        force_matplotlib=force_matplotlib,
        darkmode=darkmode,
        highlight_labels=highlight_labels,
        use_system_fonts=use_system_fonts,
        **render_plot_kwds,
    )

    return fig, ax


@cfg.complete(unconfigurable={"data_map_coords", "label_layers", "hover_text"})
def create_interactive_plot(
    data_map_coords,
    *label_layers,
    hover_text=None,
    inline_data=True,
    noise_label="Unlabelled",
    noise_color="#999999",
    color_label_text=True,
    label_wrap_width=16,
    label_color_map=None,
    width="100%",
    height=800,
    darkmode=False,
    palette_hue_shift=0.0,
    palette_hue_radius_dependence=1.0,
    palette_theta_range=np.pi / 16,
    cmap=None,
    marker_size_array=None,
    marker_color_array=None,
    marker_alpha_array=None,
    use_medoids=False,
    cluster_boundary_polygons=False,
    color_cluster_boundaries=True,
    polygon_alpha=0.1,
    cvd_safer=False,
    jupyterhub_api_token=None,
<<<<<<< HEAD
    enable_topic_tree=False,
=======
    enable_table_of_contents=False,
    offline_data_path=None,
>>>>>>> e8cc79a7
    **render_html_kwds,
):
    """

    Parameters
    ----------
    data_map_coords: ndarray of floats of shape (n_samples, 2)
        The 2D coordinates for the data map. Usually this is produced via a
        dimension reduction technique such as UMAP, t-SNE, PacMAP, PyMDE etc.

    *label_layers: np.ndarray
        All remaining positional arguments are assumed to be labels, each at
        a different level of resolution. Ideally these should be ordered such that
        the most fine-grained resolution is first, and the coarsest resolution is last.
        The individual labels-layers should be formatted the same as for `create_plot`.

    hover_text: list or np.ndarray or None (optional, default=None)
        An iterable (usually a list of numpy array) of text strings, one for each
        data point in `data_map_coords` that can be used in a tooltip when hovering
        over points.

    inline_data: bool (optional, default=True)
        Whether to include data inline in the HTML file (compressed and base64 encoded)
        of whether to write data to separate files that will then be referenced by the
        HTML file -- in the latter case you will need to ensure all the files are
        co-located and served over an http server or similar. Inline is the best
        default choice for easy portability and simplicity, but can result in very
        large file sizes.

    noise_label: str (optional, default="Unlabelled")
        The string used in the ``labels`` array to identify the unlabelled or noise points
        in the dataset.

    noise_color: str (optional, default="#999999")
        The colour to use for unlabelled or noise points in the data map. This should usually
        be a muted or neutral colour to distinguish background points from the labelled clusters.

    color_label_text: bool (optional, default=True)
        Whether to use colours for the text labels generated in the plot. If ``False`` then
        the text labels will default to either black or white depending on ``darkmode``.

    label_wrap_width: int (optional, default=16)
        The number of characters to apply text-wrapping at when creating text labels for
        display in the plot. Note that long words will not be broken, so you can choose
        relatively small values if you want tight text-wrapping.

    label_color_map: dict or None (optional, default=None)
        A colour mapping to use to colour points/clusters in the data map. The mapping should
        be keyed by the unique cluster labels in ``labels`` and take values that are hex-string
        representations of colours. If ``None`` then a colour mapping will be auto-generated.

    width: int or str (optional, default="100%")
        The width of the plot when rendered in a notebook. This should be a valid HTML iframe
        width specification -- either an integer number of pixels, or a string that can be
        properly interpreted in HTML.

    height: int or str (optional, default=800)
        The height of the plot when rendered in a notebook. This should be a valid HTML iframe
        height specification -- either an integer number of pixels, or a string that can be
        properly interpreted in HTML.

    darkmode: bool (optional, default=False)
        Whether to render the plot in darkmode (with a dark background) or not.

    palette_hue_shift: float (optional, default=0.0)
        A setting, in degrees clockwise, to shift the hue channel when generating a colour
        palette and color_mapping for the labels.

    palette_hue_radius_dependence: float (optional, default=1.0)
        A setting that determines how dependent on the radius the hue channel is. Larger
        values will result in more hue variation where there are more outlying points.

    palette_theta_range: float (optional, default=np.pi/16)
        A setting that determines how restrictive the radius mask used will be. Larger
        values will result in a less restrictive mask.

    cmap: matplotlib cmap or None (optional, default=None)
        A linear matplotlib cmap colour map to use as the base for a generated colour mapping.
        This *should* be a matplotlib cmap that is smooth and linear, and cyclic
        (see the colorcet package for some good options). If not a cyclic cmap it will be
        "made" cyclic by reflecting it. If ``None`` then a custom method will be used instead.

    marker_size_array: np.ndarray or None (optional, default=None)
        An array of sizes for each of the points in the data map scatterplot.

    marker_alpha_array: np.ndarray or None (optional, default=None)
        An array of alpha values for each of the points in the data map scatterplot.

    use_medoids: bool (optional, default=False)
        Whether to use medoids instead of centroids to determine the "location" of the cluster,
        both for the label indicator line, and for palette colouring. Note that medoids are
        more computationally expensive, especially for large plots, so use with some caution.

    cluster_boundary_polygons: bool (optional, default=False)
        Whether to draw alpha-shape generated boundary lines around clusters. This can be useful
        in highlighting clusters at different resolutions when using many different label_layers.

    polygon_alpha: float (optional, default=0.1)
        The alpha value to use when genrating alpha-shape based boundaries around clusters.

    cvd_safer: bool (optional, default=False)
        Whether to use a colour palette that is safer for colour vision deficiency (CVD).
        This will override any provided cmap and use a CVD safer palette instead.

    jupyterhub_api_token: str or None (optional, default=None)
        The JupyterHub API token to use when rendering the plot inline in a notebook via jupyterhub.
        This should not be necessary for most users, but can be useful in some environments where
        the default token is not available.

    enable_topic_tree: bool (optional, default=False)
        Whether to build and display a topic tree with the label heirarchy.

    offline_data_path: str, pathlib.Path, or None (optional, default=None)
        If ``inline_data=False``, this specifies the path (including directory) where data 
        files will be saved. Can be a string path or pathlib.Path object. The directory
        will be created if it doesn't exist. If not specified, falls back to using the
        ``offline_data_prefix`` parameter passed through ``render_html_kwds`` for backward
        compatibility.

    **render_html_kwds:
        All other keyword arguments will be passed through the `render_html` function. Please
        see the docstring of that function for further options that can control the
        aesthetic results.

    Returns
    -------

    """
    # Compute bounds and rescale the data map to a standard size
    raw_data_bounds = compute_percentile_bounds(data_map_coords)
    raw_data_width = raw_data_bounds[1] - raw_data_bounds[0]
    raw_data_height = raw_data_bounds[3] - raw_data_bounds[2]
    raw_data_scale = np.max([raw_data_width, raw_data_height])

    data_map_coords = (30.0 / raw_data_scale) * (
        data_map_coords - np.mean(data_map_coords, axis=0)
    )

    if len(label_layers) == 0:
        label_dataframe = pd.DataFrame(
            {
                "x": [data_map_coords.T[0].mean()],
                "y": [data_map_coords.T[1].mean()],
                "label": [""],
                "size": [np.power(data_map_coords.shape[0], 0.25)],
            }
        )
    elif enable_topic_tree:
        include_related_points = (
            True
            if render_html_kwds.get("topic_tree_kwds", {}).get("button_on_click")
            is not None
            else False
        )
        # This method of allowing label_text_and_polygon_dataframes to edit parents is unsavory,
        # but means that the function has the same return statement each time and we can still use
        # list comprehension.
        #
        parents = [[]]
        label_lists = [
            label_text_and_polygon_dataframes(
                labels,
                data_map_coords,
                noise_label=noise_label,
                use_medoids=use_medoids,
                cluster_polygons=cluster_boundary_polygons,
                alpha=polygon_alpha,
                include_zoom_bounds=True,
                include_related_points=include_related_points,
                parents=parents,
            )
            for labels in label_layers[::-1]
        ]

        # Mark the lowest layer labels so they can be displayed differently in the topic tree.
        #
        label_lists[-1]["lowest_layer"] = True

        label_dataframe = pd.concat(label_lists)
    else:
        label_dataframe = pd.concat(
            [
                label_text_and_polygon_dataframes(
                    labels,
                    data_map_coords,
                    noise_label=noise_label,
                    use_medoids=use_medoids,
                    cluster_polygons=cluster_boundary_polygons,
                    alpha=polygon_alpha,
                )
                for labels in label_layers
            ]
        )

    # Split out the noise labels (placeholders for topic tree) so we can make color palettes.
    #
    noise_label_dataframe = label_dataframe[label_dataframe["label"] == noise_label]
    label_dataframe = label_dataframe[label_dataframe["label"] != noise_label]

    if cvd_safer:
        cmap = colorcet.cm.CET_C2s
    if label_color_map is None:
        if cmap is None:
            palette = palette_from_datamap(
                data_map_coords,
                label_dataframe[["x", "y"]].values,
                hue_shift=palette_hue_shift,
                radius_weight_power=palette_hue_radius_dependence,
                theta_range=palette_theta_range,
            )
        else:
            palette = palette_from_cmap_and_datamap(
                cmap,
                data_map_coords,
                label_dataframe[["x", "y"]].values,
                radius_weight_power=palette_hue_radius_dependence,
                theta_range=palette_theta_range,
            )
        if not darkmode:
            text_palette = np.asarray(
                [
                    tuple(int(c * 255) for c in to_rgb(color))
                    for color in deep_palette(palette)
                ]
            )
        else:
            text_palette = np.asarray(
                [
                    tuple(int(c * 255) for c in to_rgb(color))
                    for color in pastel_palette(palette)
                ]
            )
        palette = [tuple(int(c * 255) for c in to_rgb(color)) for color in palette]
        color_map = {
            label: color for label, color in zip(label_dataframe.label, palette)
        }
    else:
        color_map = {
            label: tuple(int(c * 255) for c in to_rgb(color))
            for label, color in label_color_map.items()
        }
        if not darkmode:
            text_palette = np.asarray(
                [
                    tuple(int(c * 255) for c in to_rgb(color))
                    for color in deep_palette(
                        [label_color_map[label] for label in label_dataframe.label]
                    )
                ]
            )
        else:
            text_palette = np.asarray(
                [
                    tuple(int(c * 255) for c in to_rgb(color))
                    for color in pastel_palette(
                        [label_color_map[label] for label in label_dataframe.label]
                    )
                ]
            )

    if color_label_text or color_cluster_boundaries:
        label_dataframe["r"] = text_palette.T[0]
        label_dataframe["g"] = text_palette.T[1]
        label_dataframe["b"] = text_palette.T[2]
        label_dataframe["a"] = 64
    else:
        label_dataframe["r"] = 15 if not darkmode else 240
        label_dataframe["g"] = 15 if not darkmode else 240
        label_dataframe["b"] = 15 if not darkmode else 240
        label_dataframe["a"] = 64

    label_dataframe["label"] = label_dataframe.label.map(
        lambda x: textwrap.fill(x, width=label_wrap_width, break_long_words=False)
    )

    # Recombine noise label placeholders.
    label_dataframe = pd.concat([label_dataframe, noise_label_dataframe])

    point_dataframe = pd.DataFrame(
        {
            "x": data_map_coords.T[0],
            "y": data_map_coords.T[1],
        }
    )
    if hover_text is not None:
        point_dataframe["hover_text"] = np.asarray(hover_text)

    if marker_size_array is not None:
        point_dataframe["size"] = np.asarray(marker_size_array)

    if marker_color_array is None:
        color_vector = np.asarray(
            [tuple(int(c * 255) for c in to_rgb(noise_color))]
            * data_map_coords.shape[0],
            dtype=np.uint8,
        )
        for labels in reversed(label_layers):
            label_map = {n: i for i, n in enumerate(np.unique(labels))}
            if noise_label not in label_map:
                label_map[noise_label] = -1
            label_unmap = {i: n for n, i in label_map.items()}
            cluster_label_vector = np.asarray(pd.Series(labels).map(label_map))
            unique_non_noise_labels = [
                label for label in label_unmap if label != label_map[noise_label]
            ]
            for label in unique_non_noise_labels:
                color_vector[cluster_label_vector == label] = color_map[
                    label_unmap[label]
                ]
    else:
        color_vector = np.asarray(
            [
                tuple(int(c * 255) for c in to_rgb(color))
                for color in marker_color_array
            ],
            dtype=np.uint8,
        )

    point_dataframe["r"] = color_vector.T[0].astype(np.uint8)
    point_dataframe["g"] = color_vector.T[1].astype(np.uint8)
    point_dataframe["b"] = color_vector.T[2].astype(np.uint8)
    point_dataframe["a"] = np.uint8(180)
    if marker_alpha_array is not None:
        if (marker_alpha_array <= 1).all():
            marker_alpha_array *= 255
        point_dataframe["a"] = marker_alpha_array.astype(np.uint8)

    html_str = render_html(
        point_dataframe,
        label_dataframe,
        inline_data=inline_data,
        color_label_text=color_label_text,
        darkmode=darkmode,
        noise_color=noise_color,
        label_layers=label_layers,
<<<<<<< HEAD
        cluster_colormap=color_map | {noise_label: noise_color},
        enable_topic_tree=enable_topic_tree,
=======
        cluster_colormap=color_map | {noise_label:noise_color},
        enable_table_of_contents=enable_table_of_contents,
        offline_data_path=offline_data_path,
>>>>>>> e8cc79a7
        **render_html_kwds,
    )

    return InteractiveFigure(
        html_str, width=width, height=height, api_token=jupyterhub_api_token
    )<|MERGE_RESOLUTION|>--- conflicted
+++ resolved
@@ -365,12 +365,8 @@
     polygon_alpha=0.1,
     cvd_safer=False,
     jupyterhub_api_token=None,
-<<<<<<< HEAD
     enable_topic_tree=False,
-=======
-    enable_table_of_contents=False,
     offline_data_path=None,
->>>>>>> e8cc79a7
     **render_html_kwds,
 ):
     """
@@ -706,14 +702,9 @@
         darkmode=darkmode,
         noise_color=noise_color,
         label_layers=label_layers,
-<<<<<<< HEAD
         cluster_colormap=color_map | {noise_label: noise_color},
         enable_topic_tree=enable_topic_tree,
-=======
-        cluster_colormap=color_map | {noise_label:noise_color},
-        enable_table_of_contents=enable_table_of_contents,
         offline_data_path=offline_data_path,
->>>>>>> e8cc79a7
         **render_html_kwds,
     )
 
