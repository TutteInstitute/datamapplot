--- conflicted
+++ resolved
@@ -11,11 +11,8 @@
 
 
 ### Tests
-<<<<<<< HEAD
+@pytest.mark.interactive
 @pytest.mark.slow
-=======
-@pytest.mark.interactive
->>>>>>> dc649f8b
 def test_interactive_cord19(examples_dir, mock_image_requests, change_np_load_path, mock_interactive_save,
         mock_bz2_open, mock_display, mock_gzip_open, html_dir):
     """
@@ -46,7 +43,6 @@
     assert (html_dir / "cord_gallery_label_data.zip").exists()
 
 @pytest.mark.interactive
-<<<<<<< HEAD
 @pytest.mark.fast
 def test_interactive_cord19_small(examples_dir, mock_image_requests, change_np_load_path, mock_interactive_save,
         mock_bz2_open, mock_display, mock_gzip_open, html_dir):
@@ -110,8 +106,6 @@
     assert (html_dir / f"custom_cord_gallery_{max_points}_point_data_0.zip").exists()
     assert (html_dir / f"custom_cord_gallery_{max_points}_label_data.zip").exists()
 
-=======
->>>>>>> dc649f8b
 def test_interactive_arxiv_ml(examples_dir, mock_image_requests, change_np_load_path, mock_interactive_save,
         mock_bz2_open, mock_display, mock_gzip_open, html_dir):
     """
