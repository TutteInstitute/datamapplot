--- conflicted
+++ resolved
@@ -12,10 +12,7 @@
 
 ### Tests
 @pytest.mark.interactive
-<<<<<<< HEAD
-=======
 @pytest.mark.slow
->>>>>>> 83a885a9
 def test_interactive_cord19(examples_dir, mock_image_requests, change_np_load_path, mock_interactive_save,
         mock_bz2_open, mock_display, mock_gzip_open, html_dir):
     """
@@ -46,8 +43,6 @@
     assert (html_dir / "cord_gallery_label_data.zip").exists()
 
 @pytest.mark.interactive
-<<<<<<< HEAD
-=======
 @pytest.mark.fast
 def test_interactive_cord19_small(examples_dir, mock_image_requests, change_np_load_path, mock_interactive_save,
         mock_bz2_open, mock_display, mock_gzip_open, html_dir):
@@ -112,7 +107,6 @@
     assert (html_dir / f"custom_cord_gallery_{max_points}_label_data.zip").exists()
 
 @pytest.mark.interactive
->>>>>>> 83a885a9
 def test_interactive_arxiv_ml(examples_dir, mock_image_requests, change_np_load_path, mock_interactive_save,
         mock_bz2_open, mock_display, mock_gzip_open, html_dir):
     """
