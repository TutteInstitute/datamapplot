--- conflicted
+++ resolved
@@ -246,7 +246,6 @@
     label_font_outline_alpha=0.5,
     ax=None,
     verbose=False,
-<<<<<<< HEAD
     edge_bundle=False,
     edge_bundle_keywords={
         "n_neighbors": 10,
@@ -255,9 +254,7 @@
         "hammer_bundle_kwargs": {"use_dask": False},
     },
     matplotlib_lineswidth=0.05,
-=======
     use_system_fonts=False,
->>>>>>> 77b2a080
 ):
     """Render a static data map plot with given colours and label locations and text. This is
     a lower level function, and should usually not be used directly unless there are specific
