import base64
import gzip
import html
import io
import os
import warnings
import zipfile
import json
<<<<<<< HEAD
import inspect
import platformdirs
=======
>>>>>>> f19048ba

import jinja2
import numpy as np
import pandas as pd
import requests
import re
from importlib_resources import files
from matplotlib.colors import to_rgba
from pathlib import Path
from rcssmin import cssmin
from rjsmin import jsmin
from scipy.spatial import Delaunay

from pandas.api.types import is_string_dtype, is_numeric_dtype, is_datetime64_any_dtype

from datamapplot.histograms import (
    generate_bins_from_numeric_data,
    generate_bins_from_categorical_data,
    generate_bins_from_temporal_data,
)
from datamapplot.alpha_shapes import create_boundary_polygons, smooth_polygon
from datamapplot.medoids import medoid
from datamapplot.config import ConfigManager
from datamapplot import offline_mode_caching


cfg = ConfigManager()

_DECKGL_TEMPLATE_STR = (files("datamapplot") / "deckgl_template.html").read_text(
    encoding="utf-8"
)

_TOOL_TIP_CSS = """
            font-size: 0.8em;
            font-family: {{title_font_family}};
            font-weight: {{title_font_weight}};
            color: {{title_font_color}} !important;
            background-color: {{title_background}} !important;
            border-radius: 12px;
            box-shadow: 2px 3px 10px {{shadow_color}};
            max-width: 25%;
"""

_NOTEBOOK_NON_INLINE_WORKER = """
    const parsingWorkerBlob = new Blob([`
      async function DecompressBytes(bytes) {
          const blob = new Blob([bytes]);
          const decompressedStream = blob.stream().pipeThrough(
            new DecompressionStream("gzip")
          );
          const arr = await new Response(decompressedStream).arrayBuffer()
          return new Uint8Array(arr);
      }
      async function decodeBase64(base64) {
          return Uint8Array.from(atob(base64), c => c.charCodeAt(0));
      }
      async function decompressFile(filename) {
          const response = await fetch(filename, {
            headers: {Authorization: 'Token API_TOKEN'}
          });
          if (!response.ok) {
            throw new Error(\`HTTP error! status: \${response.status}\`);
          }
          const data = await response.json()
            .then(data => data.content)
            .then(base64data => decodeBase64(base64data))
            .then(buffer => DecompressBytes(buffer));
          return data;
      }
      self.onmessage = async function(event) {
        const { encodedData, JSONParse } = event.data;
        const binaryData = await decompressFile(encodedData);
        if (JSONParse) {
          const parsedData = JSON.parse(new TextDecoder("utf-8").decode(binaryData));
          self.postMessage({ data: parsedData });
        } else {
          // Send the parsed table back to the main thread
          self.postMessage({ data: binaryData });
        }
      }
    `], { type: 'application/javascript' });
"""


class FormattingDict(dict):
    def __missing__(self, key):
        return f"{{{key}}}"


class InteractiveFigure:
    """A simple class to hold interactive plot outputs. This allows for
    and object with a `_repr_html_` to display in notebooks.

    The actual content of the plot is HTML, and the `save` method can
    be used to save the results to an HTML file while can then be shared.
    """

    def __init__(self, html_str, width="100%", height=800, api_token=None):
        self._html_str = html_str
        self.width = width
        self.height = height
        self.api_token = api_token or os.environ.get("JUPYTERHUB_API_TOKEN", None)

    def __repr__(self):
        return f"<InteractiveFigure width={self.width} height={self.height}>"

    def __str__(self):
        return self._html_str

    def _repr_html_(self):
        if "originURL" in self._html_str:
            # If we are google colab non inline data won't work
            try:
                import google.colab
                warn("You are using `inline_data=False` from within google colab. Due to how colab handles files this will not function correctly.")
            except:
                pass
            # We need to redirect the fetch to use the jupyter API endpoint
            # for use in a notebook...
            jupyter_html_str = self._html_str.replace(
                "originURL = self.location.origin + directoryPath;",
                "originURL = document.baseURI.substring(0, document.baseURI.lastIndexOf('/')).replace(/(notebooks|lab.*tree)/, 'api/contents');",
            )
            jupyter_html_str = re.sub(
                r"const parsingWorkerBlob.*?\'application/javascript\' \}\);",
                _NOTEBOOK_NON_INLINE_WORKER,
                jupyter_html_str,
                flags=re.DOTALL,
            )
            if self.api_token is not None:
                jupyter_html_str = jupyter_html_str.replace(
                    "headers: {Authorization: 'Token API_TOKEN'}",
                    f"headers: {{Authorization: 'Token {self.api_token}'}}",
                )
            else:
                jupyter_html_str = jupyter_html_str.replace(
                    "headers: {Authorization    : 'Token API_TOKEN'}", ""
                )
            src_doc = html.escape(jupyter_html_str)
        else:
            src_doc = html.escape(self._html_str)
        iframe = f"""
            <iframe
                width={self.width}
                height={self.height}
                frameborder="0"
                srcdoc="{src_doc}"
            ></iframe>
        """
        from IPython.display import HTML

        with warnings.catch_warnings():
            msg = "Consider using IPython.display.IFrame instead"
            warnings.filterwarnings("ignore", message=msg)

            html_obj = HTML(iframe)
            return getattr(html_obj, "data", "")

    def save(self, filename):
        """Save an interactive firgure to the HTML file with name `filename`"""
        with open(filename, "w+", encoding="utf-8") as f:
            f.write(self._html_str)

    def save_bundle(self, filename):
        """Save an interactive figure to a zip file with name `filename`"""
        with zipfile.ZipFile(filename, "w") as zf:
            zf.writestr("index.html", self._html_str)
            for filename in re.findall(r"/(.*?_data(?:_\d+)?\.zip)", self._html_str):
                print(f"Adding {filename} to bundle")
                zf.write(filename)


def get_google_font_for_embedding(fontname):
    api_fontname = fontname.replace(" ", "+")
    api_response = requests.get(
        f"https://fonts.googleapis.com/css?family={api_fontname}:black,bold,regular,light",
        timeout=10,
    )
    if api_response.ok:
        font_urls = re.findall(r"(https?://[^\)]+)", str(api_response.content))
        font_links = []
        for url in font_urls:
            if url.endswith(".ttf"):
                font_links.append(
                    f'<link rel="preload" href="{url}" as="font" crossorigin="anonymous" type="font/ttf" />'
                )
            elif url.endswith(".woff2"):
                font_links.append(
                    f'<link rel="preload" href="{url}" as="font" crossorigin="anonymous" type="font/woff2" />'
                )
        return (
            "\n".join(font_links)
            + f"\n<style>\n{api_response.content.decode()}\n</style>\n"
        )
    else:
        return ""


def _get_js_dependency_sources(
    minify, enable_search, enable_histogram, enable_lasso_selection
):
    """
    Gather the necessary JavaScript dependency files for embedding in the HTML template.

    Parameters
    ----------
    minify : bool
        Whether to minify the JS files.

    enable_search : bool
        Whether to include JS dependencies for the search functionality.

    enable_histogram: bool
        Whether to include JS dependencies for the histogram functionality.

    enable_lasso_selection: bool
        Whether to include JS dependencies for the lasso selection functionality.

    Returns
    -------
    dict
        A dictionary where keys are the names of JS files and values are their
        source content.
    """
    static_dir = Path(__file__).resolve().parent / "static" / "js"
    js_dependencies = ["datamap.js", "data_selection_manager.js"]
    js_dependencies_src = {}

    if enable_histogram:
        js_dependencies.append("d3_histogram.js")

    if enable_lasso_selection:
        js_dependencies.append("lasso_selection.js")
        js_dependencies.append("quad_tree.js")

    for js_file in js_dependencies:
        with open(static_dir / js_file, "r", encoding="utf-8") as file:
            js_src = file.read()
            js_dependencies_src[js_file] = jsmin(js_src) if minify else js_src

    return js_dependencies_src


def _get_css_dependency_sources(minify, enable_histogram, show_loading_progress):
    """
    Gather the necessary CSS dependency files for embedding in the HTML template.

    Parameters
    ----------
    minify : bool
        Whether to minify the CSS files.

    enable_histogram: bool
        Whether to include CSS dependencies for the histogram functionality.

    show_loading_progress: bool
        Whether to have progress bars for data loading.

    Returns
    -------
    dict
        A dictionary where keys are the names of CSS files and values are their
        source content.
    """
    static_dir = Path(__file__).resolve().parent / "static" / "css"
    css_dependencies = []
    css_dependencies_src = {}

    if enable_histogram:
        css_dependencies.append("d3_histogram_style.css")

    if show_loading_progress:
        css_dependencies.append("progress_bar_style.css")

    for css_file in css_dependencies:
        with open(static_dir / css_file, "r", encoding="utf-8") as file:
            css_src = file.read()
            css_dependencies_src[css_file] = cssmin(css_src) if minify else css_src

    return css_dependencies_src


def _get_js_dependency_urls(enable_histogram, selection_handler=None, cdn_url="unpkg.com"):
    """
    Gather the necessary JavaScript dependency URLs for embedding in the HTML template.

    Parameters
    ----------
    enable_histogram: bool
        Whether to include JS URLs for the histogram functionality.

    Returns
    -------
    list
        A list of URLs that point to the required JavaScript dependencies.
    """
    js_dependency_urls = []

    # Add common dependencies (if any)
    common_js_urls = [
        f"https://{cdn_url}/deck.gl@latest/dist.min.js",
        f"https://{cdn_url}/apache-arrow@latest/Arrow.es2015.min.js",
    ]
    js_dependency_urls.extend(common_js_urls)

    # Conditionally add dependencies based on functionality
    if enable_histogram:
        js_dependency_urls.append(f"https://{cdn_url}/d3@latest/dist/d3.min.js")

    if selection_handler is not None:
        js_dependency_urls.extend(selection_handler.dependencies)

    js_dependency_urls = list(set(js_dependency_urls))

    return js_dependency_urls


def compute_percentile_bounds(points, percentage=99.9):
    n_points = points.shape[0]
    n_to_select = np.int32(n_points * (percentage / 100))
    centroid = np.mean(points, axis=0)

    # Sort points by distance from centroid
    vectors = points - centroid
    distances = np.linalg.norm(vectors**2, axis=1)
    sorted_indices = np.argsort(distances)
    selected_points = points[sorted_indices[:n_to_select]]

    # Compute bounds
    xmin, ymin = np.min(selected_points, axis=0)
    xmax, ymax = np.max(selected_points, axis=0)

    x_padding = 0.01 * (xmax - xmin)
    y_padding = 0.01 * (ymax - ymin)

    return [float(xmin - x_padding), float(xmax + x_padding), float(ymin - y_padding), float(ymax + y_padding)]


def label_text_and_polygon_dataframes(
    labels,
    data_map_coords,
    noise_label="Unlabelled",
    use_medoids=False,
    cluster_polygons=False,
    alpha=0.05,
):
    cluster_label_vector = np.asarray(labels)
    unique_non_noise_labels = [
        label for label in np.unique(cluster_label_vector) if label != noise_label
    ]
    label_map = {n: i for i, n in enumerate(unique_non_noise_labels)}
    label_map[noise_label] = -1
    cluster_idx_vector = np.asarray(pd.Series(cluster_label_vector).map(label_map))

    label_locations = []
    cluster_sizes = []
    polygons = []

    for i, _ in enumerate(unique_non_noise_labels):
        cluster_mask = cluster_idx_vector == i
        cluster_points = data_map_coords[cluster_mask]
        if use_medoids:
            label_locations.append(medoid(cluster_points))
        else:
            label_locations.append(cluster_points.mean(axis=0))

        cluster_sizes.append(np.sum(cluster_mask) ** 0.25)
        if cluster_polygons:
            simplices = Delaunay(
                cluster_points, qhull_options="Qbb Qc Qz Q12 Q7"
            ).simplices
            polygons.append(
                [
                    smooth_polygon(x).tolist()
                    for x in create_boundary_polygons(
                        cluster_points, simplices, alpha=alpha
                    )
                ]
            )

    label_locations = np.asarray(label_locations)

    data = {
        "x": label_locations.T[0],
        "y": label_locations.T[1],
        "label": unique_non_noise_labels,
        "size": cluster_sizes,
    }
    if cluster_polygons:
        data["polygon"] = polygons

    return pd.DataFrame(data)


@cfg.complete(unconfigurable={"point_dataframe", "label_dataframe"})
def render_html(
    point_dataframe,
    label_dataframe,
    inline_data=True,
    title=None,
    sub_title=None,
    title_font_size=36,
    sub_title_font_size=18,
    text_collision_size_scale=3,
    text_min_pixel_size=18,
    text_max_pixel_size=36,
    font_family="Roboto",
    font_weight=600,
    tooltip_font_family=None,
    tooltip_font_weight=300,
    logo=None,
    logo_width=256,
    color_label_text=True,
    line_spacing=0.95,
    min_fontsize=18,
    max_fontsize=28,
    text_outline_width=8,
    text_outline_color="#eeeeeedd",
    point_size_scale=None,
    point_hover_color="#aa0000bb",
    point_radius_min_pixels=0.01,
    point_radius_max_pixels=24,
    point_line_width_min_pixels=0.001,
    point_line_width_max_pixels=3,
    point_line_width=0.001,
    cluster_boundary_line_width=1,
    initial_zoom_fraction=0.999,
    background_color=None,
    darkmode=False,
    offline_data_prefix=None,
    offline_data_chunk_size=500_000,
    tooltip_css=None,
    hover_text_html_template=None,
    extra_point_data=None,
    enable_search=False,
    search_field="hover_text",
    histogram_data=None,
    histogram_n_bins=20,
    histogram_group_datetime_by=None,
    histogram_range=None,
    histogram_settings={},
    on_click=None,
    selection_handler=None,
    show_loading_progress=True,
    custom_html=None,
    custom_css=None,
    custom_js=None,
    minify_deps=True,
    cdn_url="unpkg.com",
    offline_mode=False,
    offline_mode_data_file=None,
):
    """Given data about points, and data about labels, render to an HTML file
    using Deck.GL to provide an interactive plot that can be zoomed, panned
    and explored.

    Parameters
    ----------
    point_dataframe: pandas.DataFrame
        A Dataframe containing point information for rendering. At a minimum this
        should include columns `"x"`, `"y"`, `"r"`, `"g"`, `"b"` and `"a"` that
        provide the x,y position and r,g,b color for each point. Note that r,g,b,a
        values should be uint8 values.

    label_dataframe: pandas.DataFrame
        A Dataframe containing information about labels, and optionally bounding
        polygons, of clusters. At a minimum this should include columns
        `"x"`, `"y"`, `"r"`, `"g"`, `"b"` and `"a"` that provide the x,y position
        and r,g,b colour of the label.

    inline_data: bool (optional, default=True)
        Whether to include data inline in the HTML file (compressed and base64 encoded)
        of whether to write data to separate files that will then be referenced by the
        HTML file -- in the latter case you will need to ensure all the files are
        co-located and served over an http server or similar. Inline is the best
        default choice for easy portability and simplicity, but can result in very
        large file sizes.

    title: str or None (optional, default=None)
        A title for the plot, to be placed in the top left corner. The title should be
        brief and to the point. More detail can be provided in the sub_title if required.

    sub_title: str or None (optional, default=None)
        A sub_title for the plot, to be placed in the top left corner.

    title_font_size: int (optional, default=36)
        The font-size of the title in points.

    sub_title_font_size: int (optional, default=18)
        The font-size of the sub-title in points.

    text_collision_size_scale: float (optional, default=3.0)
        How to scale text labels for the purpose of collision detection to determine
        which labels to display.

    text_min_pixel_size: float (optional, default=12.0)
        The minimum pixel size of label text. If text would be smaller than this in size
        then render the text to be at least this size.

    text_max_pixel_size: float (optional, default=36.0)
        The maximum pixel size of label text. If text would be larger than this in size
        then render the text to be at most this size.

    font_family: str (optional, default="Roboto")
        The font family to use for label text and titles. If the font family is a
        google font then the required google font api handling will automatically
        make the font available, so any google font family is acceptable.

    font_weight: str or int (optional, default=600)
        The font weight to use for the text labels within the plot. Either weight
        specification such as "thin", "normal", or "bold" or an integer value
        between 0 (ultra-thin) and 1000 (ultra-black).

    tooltip_font_family: str (optional default="Roboto")
        The font family to use in tooltips/hover text. If the font family is a
        google font then the required google font api handling will automatically
        make the font available, so any google font family is acceptable.

    tooltip_font_weight: str or int (optional, default=400)
        The font weight to use for the tooltip /hover text within the plot. Either weight
        specification such as "thin", "normal", or "bold" or an integer value
        between 0 (ultra-thin) and 1000 (ultra-black).

    logo: str or None (optional, default=None)
        A logo image to include in the bottom right corner of the map. This should be
        a URL to the image.

    logo_width: int (optional, default=256)
        The width, in pixels, of the logo to be included in the bottom right corner.
        The logo will retain it's aspect ratio, so choose the width accordingly.

    color_label_text: bool (optional, default=True)
        Whether the text labels for clusters should be coloured or not. If set to False
        the labels will be either black or white depending on whether ``darkmode`` is set.

    line_spacing: float (optional, default=0.95)
        Line height spacing in label text.

    min_fontsize: float (optional, default=12)
        The minimum font size (in points) of label text. In general label text is scaled
        based on the size of the cluster the label if for; this will set the minimum
        value for that scaling.

    max_fontsize: float (optional, default=24)
        The maximum font size (in points) of label text. In general label text is scaled
        based on the size of the cluster the label if for; this will set the maximum
        value for that scaling.

    text_outline_width: float (optional, default=8)
        The size of the outline around the label text. The outline, in a contrasting
        colour, can make text more readable against the map background. Choosing larger
        sizes can help if text is less legible.

    text_outline_color: str (optional, default="#eeeeeedd")
        The colour of the outline around the label text. The outline should be a
        contrasting colour to the colour of the label text. By default this is white
        when ``darkmode`` is ``False`` and black when ``darkmode`` is ``True``.

    point_size_scale: float or None (optional, default=None)
        The size scale of points. If None the size scale will be determined from the data.

    point_hover_color: str (optional, default="#aa0000bb")
        The colour of the highlighted point a user is hovering over.

    point_radius_min_pixels: float (optional, default=0.01)
        The minimum number of pixels in radius of the points in the map; if zoomed out
        enough that a point would be smaller than this, it is instead rendered at this radius.
        This allows points to remain visible when zoomed out.

    point_radius_max_pixels: float (optional, default=24)
        The maximum number of pixels in radius of the points in the map; if zoomed in
        enough that a point would be larger than this, it is instead rendered at this radius.
        This allows zooming in to differentiate points that are otherwise overtop of one
         another.

    point_line_width_min_pixels: float (optional, default=0.001)
        The minimum pixel width of the outline around points.

    point_line_width_max_pixels: float (optional, default=3)
        The maximum pixel width of the outline around points.

    point_line_width: float (optional, default=0.001)
        The absolute line-width in common coordinates of the outline around points.

    cluster_boundary_line_width: float (optional, default=1.0)
        The linewidth to use for cluster boundaries. Note that cluster boundaries scale with respect
        to cluster size, so this is a scaling factor applied over this.

    initial_zoom_fraction: float (optional, default=1.0)
        The fraction of of data that should be visible in the initial zoom lavel state. Sometimes
        data maps can have extreme outliers, and lowering this value to prune those out can result
        in a more useful initial view.

    background_color: str or None (optional, default=None)
        A background colour (as a hex-string) for the data map. If ``None`` a background
        colour will be chosen automatically based on whether ``darkmode`` is set.

    darkmode: bool (optional, default=False)
        Whether to use darkmode.

    offline_data_prefix: str or None (optional, default=None)
        If ``inline_data=False`` a number of data files will be created storing data for
        the plot and referenced by the HTML file produced. If not none then this will provide
        a prefix on the filename of all the files created.

    tooltip_css: str or None (optional, default=None)
        Custom CSS used to fine the properties of the tooltip. If ``None`` a default
        CSS style will be used. This should simply be the required CSS directives
        specific to the tooltip.

    hover_text_html_template: str or None (optional, default=None)
        An html template allowing fine grained control of what is displayed in the
        hover tooltip. This should be HTML with placeholders of the form ``{hover_text}``
        for the supplied hover text and ``{column_name}`` for columns from
        ``extra_point_data`` (see below).

    extra_point_data: pandas.DataFrame or None (optional, default=None)
        A dataframe of extra information about points. This should be a dataframe with
        one row per point. The information in this dataframe can be referenced by column-name
        by either ``hover_text_html_template`` or ``on_click`` for use in tooltips
        or on-click actions.

    enable_search: bool (optional, default=False)
        Whether to enable a text search that can highlight points with hover_text that
        include the given search string.

    search_field: str (optional, default="hover_text")
        If ``enable_search`` is ``True`` and ``extra_point_data`` is not ``None``, then search
        this column of the ``extra_point_data`` dataframe, or use hover_text if set to
        ``"hover_text"``.

    histogram_data: list, pandas.Series, or None (optional, default=None)
        The data used to generate a histogram. The histogram data can be passed as a list or
        Pandas Series; if `None`, the histogram is disabled. The length of the list or Series
        must match the number of rows in `point_dataframe`. The values within the list or Series
        must be of type unsigned integer, signed integer, floating-point number, string, or a
        date string in the format `YYYY-MM-DD`.

    histogram_n_bins: int (optional, default=20)
        The number of bins in the histogram. It is the maximum number of bins if binning categorical
        data. If the number of unique values in the data is less than or equal to `histogram_n_bins`,
        the number of bins will be the number of unique values.

    histogram_group_datetime_by: str or None (optional, default=None)
        The time unit to group the datetime data by. If `None`, the datetime data will not be
        grouped. The time unit can be one of the following: `year`, `quarter`, `month`, `week`,
        `day`, `hour`, `minute`, or `second`.

    histogram_range: tuple or None (optional, default=None)
        The range of the histogram. If `None`, the range is automatically determined from the
        histogram data. If a tuple, it should contain two values representing the minimum and
        maximum values of the histogram.

    histogram_settings: dict or None (optional, default={})
        A dictionary containing custom settings for the histogram, if enabled. If
        `histogram_data` is provided, this dictionary allows you to customize the
        appearance of the histogram. The dictionary can include the following keys:

        - "histogram_width": str
            The width of the histogram in pixels.
        - "histogram_height": str
            The height of the histogram in pixels.
        - "histogram_bin_count": int
            The number of bins in the histogram.
        - "histogram_title": str
            The title of the histogram.
        - "histogram_bin_fill_color": str
            The fill HEX color of the histogram bins (e.g. `#6290C3`).
        - "histogram_bin_selected_fill_color": str
            The fill HEX color of the selected histogram bins (e.g. `#2EBFA5`).
        - "histogram_bin_unselected_fill_color": str
            The fill HEX color of the unselected histogram bins (e.g. `#9E9E9E`).
        - "histogram_bin_context_fill_color": str
            The fill HEX color of the contextual bins in the histogram (e.g. `#E6E6E6`).
        - "histogram_log_scale": bool
            Whether to use a log scale for y-axis of the histogram.

    on_click: str or None (optional, default=None)
        A javascript action to be taken if a point in the data map is clicked. The javascript
        can reference ``{hover_text}`` or columns from ``extra_point_data``. For example one
        could provide ``"window.open(`http://google.com/search?q=\"{hover_text}\"`)"`` to
        open a new window with a google search for the hover_text of the clicked point.

    selection_handler: instance of datamapplot.selection_handlers.SelectionHandlerBase or None (optional, default=None)
        A selection handler to be used to handle selections in the data map. If None, the
        interactive selection will not be enabled. If a selection handler is provided, the
        selection handler will be used to determine how to react to selections made on the
        data map. Selection handlers can be found in the `datamapplot.selection_handlers`
        module, or custom selection handlers can be created by subclassing the `SelectionHandlerBase`
        class.

    custom_css: str or None (optional, default=None)
        A string of custom CSS code to be added to the style header of the output HTML. This
        can be used to provide custom styling of other features of the output HTML as required.

    custom_html: str or None (optional, default=None)
        A string of custom HTML to be added to the body of the output HTML. This can be used to
        add other custom elements to the interactive plot, including elements that can be
        interacted with via the ``on_click`` action for example.

    custom_js: str or None (optional, default=None)
        A string of custom Javascript code that is to be added after the code for rendering
        the scatterplot. This can include code to interact with the plot which is stored
        as ``deckgl``.

    minify_deps: bool (optional, default=True)
        Whether to minify the JavaScript and CSS dependency files before embedding in the HTML template.

    Returns
    -------
    interactive_plot: InteractiveFigure
        An interactive figure with hover, pan, and zoom. This will display natively
        in a notebook, and can be saved to an HTML file via the `save` method.
    """
    # Compute point scaling
    n_points = point_dataframe.shape[0]
    if point_size_scale is not None:
        magic_number = point_size_scale / 100.0
    else:
        magic_number = np.clip(32 * 4 ** (-np.log10(n_points)), 0.005, 0.1)

    if "size" not in point_dataframe.columns:
        point_size = magic_number
    else:
        point_dataframe["size"] = magic_number * (
            point_dataframe["size"] / point_dataframe["size"].mean()
        )
        point_size = -1

    # Compute bounds for initial view
    bounds = compute_percentile_bounds(
        point_dataframe[["x", "y"]].values,
        percentage=(initial_zoom_fraction * 100),
    )

    if darkmode and text_outline_color == "#eeeeeedd":
        text_outline_color = "#111111dd"

    point_outline_color = [250, 250, 250, 128] if not darkmode else [5, 5, 5, 128]
    text_background_color = [255, 255, 255, 64] if not darkmode else [0, 0, 0, 64]
    if color_label_text:
        label_text_color = "d => [d.r, d.g, d.b]"
    else:
        label_text_color = [0, 0, 0, 255] if not darkmode else [255, 255, 255, 255]

    # Compute text scaling
    size_range = label_dataframe["size"].max() - label_dataframe["size"].min()
    if size_range > 0:
        label_dataframe["size"] = (
            label_dataframe["size"] - label_dataframe["size"].min()
        ) * ((max_fontsize - min_fontsize) / size_range) + min_fontsize
    else:
        label_dataframe["size"] = (max_fontsize + min_fontsize) / 2.0

    # Prep data for inlining or storage
    enable_histogram = histogram_data is not None
    histogram_data_attr = "histogram_data_attr"
    histogram_ctx = {
        "enable_histogram": enable_histogram,
        "histogram_data_attr": histogram_data_attr,
        **histogram_settings,
    }
    enable_lasso_selection = selection_handler is not None

    point_data_cols = ["x", "y", "r", "g", "b", "a"]

    if point_size < 0:
        point_data_cols.append("size")

    # if enable_search or enable_histogram or enable_lasso_selection:
    #     point_dataframe["selected"] = np.ones(len(point_dataframe), dtype=np.uint8)
    #     point_data_cols.append("selected")

    point_data = point_dataframe[point_data_cols]

    if "hover_text" in point_dataframe.columns:
        if extra_point_data is not None:
            hover_data = pd.concat(
                [point_dataframe[["hover_text"]], extra_point_data],
                axis=1,
            )
            replacements = FormattingDict(
                **{
                    str(name): f"${{hoverData.{name}[index]}}"
                    for name in hover_data.columns
                }
            )
            if hover_text_html_template is not None:
                get_tooltip = (
                    '({index, picked}) => picked ? {"html": `'
                    + hover_text_html_template.format_map(replacements)
                    + "`} : null"
                )
            else:
                get_tooltip = "({index}) => hoverData.hover_text[index]"

            if on_click is not None:
                on_click = (
                    "({index, picked}, event) => { if (picked) {"
                    + on_click.format_map(replacements)
                    + " } }"
                )
        else:
            hover_data = point_dataframe[["hover_text"]].copy()
            get_tooltip = "({index}) => hoverData.hover_text[index]"

            replacements = FormattingDict(
                **{
                    str(name): f"${{hoverData.{name}[index]}}"
                    for name in hover_data.columns
                }
            )

            if on_click is not None:
                on_click = (
                    "({index, picked}, event) => { if (picked) {"
                    + on_click.format_map(replacements)
                    + " } }"
                )
    elif extra_point_data is not None:
        hover_data = extra_point_data.copy()
        replacements = FormattingDict(
            **{
                str(name): f"${{hoverData.{name}[index]}}"
                for name in hover_data.columns
            }
        )
        if hover_text_html_template is not None:
            get_tooltip = (
                '({index, picked}) => picked ? {"html": `'
                + hover_text_html_template.format_map(replacements)
                + "`} : null"
            )
        else:
            get_tooltip = "null"

        if on_click is not None:
            on_click = (
                "({index, picked}, event) => { if (picked) {"
                + on_click.format_map(replacements)
                + " } }"
            )
    else:
        hover_data = pd.DataFrame(columns=("hover_text",))
        get_tooltip = "null"

    if enable_histogram:
        if isinstance(histogram_data.dtype, pd.CategoricalDtype):
            bin_data, index_data = generate_bins_from_categorical_data(
                histogram_data, histogram_n_bins, histogram_range
            )
        elif is_string_dtype(histogram_data.dtype):
            bin_data, index_data = generate_bins_from_categorical_data(
                histogram_data, histogram_n_bins, histogram_range
            )
        elif is_datetime64_any_dtype(histogram_data.dtype):
            if histogram_group_datetime_by is not None:
                bin_data, index_data = generate_bins_from_temporal_data(
                    histogram_data, histogram_group_datetime_by, histogram_range
                )
            else:
                bin_data, index_data = generate_bins_from_numeric_data(
                    histogram_data, histogram_n_bins, histogram_range
                )
        else:
            bin_data, index_data = generate_bins_from_numeric_data(
                histogram_data, histogram_n_bins, histogram_range
            )

    if inline_data:
        buffer = io.BytesIO()
        point_data.to_feather(buffer, compression="uncompressed")
        buffer.seek(0)
        arrow_bytes = buffer.read()
        gzipped_bytes = gzip.compress(arrow_bytes)
        base64_point_data = base64.b64encode(gzipped_bytes).decode()
        json_bytes = json.dumps(hover_data.to_dict(orient="list")).encode()
        gzipped_bytes = gzip.compress(json_bytes)
        base64_hover_data = base64.b64encode(gzipped_bytes).decode()
        label_data_json = label_dataframe.to_json(orient="records")
        gzipped_label_data = gzip.compress(bytes(label_data_json, "utf-8"))
        base64_label_data = base64.b64encode(gzipped_label_data).decode()
        if enable_histogram:
            json_bytes = bin_data.to_json(
                orient="records", date_format="iso", date_unit="s"
            ).encode()
            gzipped_bytes = gzip.compress(json_bytes)
            base64_histogram_bin_data = base64.b64encode(gzipped_bytes).decode()
            buffer = io.BytesIO()
            index_data.to_frame().to_feather(buffer, compression="uncompressed")
            buffer.seek(0)
            arrow_bytes = buffer.read()
            gzipped_bytes = gzip.compress(arrow_bytes)
            base64_histogram_index_data = base64.b64encode(gzipped_bytes).decode()
        else:
            base64_histogram_bin_data = None
            base64_histogram_index_data = None
        file_prefix = None
        n_chunks = 0
    else:
        base64_point_data = ""
        base64_hover_data = ""
        base64_label_data = ""
        base64_histogram_bin_data = ""
        base64_histogram_index_data = ""
        file_prefix = (
            offline_data_prefix if offline_data_prefix is not None else "datamapplot"
        )
        n_chunks = (point_data.shape[0] // offline_data_chunk_size) + 1
        for i in range(n_chunks):
            chunk_start = i * offline_data_chunk_size
            chunk_end = min((i + 1) * offline_data_chunk_size, point_data.shape[0])
            with gzip.open(f"{file_prefix}_point_data_{i}.zip", "wb") as f:
                point_data[chunk_start:chunk_end].to_feather(f, compression="uncompressed")
            with gzip.open(f"{file_prefix}_meta_data_{i}.zip", "wb") as f:
                f.write(json.dumps(hover_data[chunk_start:chunk_end].to_dict(orient="list")).encode())
        label_data_json = label_dataframe.to_json(path_or_buf=None, orient="records")
        with gzip.open(f"{file_prefix}_label_data.zip", "wb") as f:
            f.write(bytes(label_data_json, "utf-8"))
        if enable_histogram:
            with gzip.open(f"{file_prefix}_histogram_bin_data.zip", "wb") as f:
                f.write(
                    bin_data.to_json(
                        orient="records", date_format="iso", date_unit="s"
                    ).encode()
                )
            with gzip.open(f"{file_prefix}_histogram_index_data.zip", "wb") as f:
                index_data.to_frame().to_feather(f, compression="uncompressed")

    title_font_color = "#000000" if not darkmode else "#ffffff"
    sub_title_font_color = "#777777"
    title_background = "#ffffffaa" if not darkmode else "#000000aa"
    shadow_color = "#aaaaaa44" if not darkmode else "#00000044"
    input_background = "#ffffffdd" if not darkmode else "#000000dd"
    input_border = "#ddddddff" if not darkmode else "222222ff"

    if tooltip_css is None:
        tooltip_css_template = jinja2.Template(_TOOL_TIP_CSS)
        tooltip_css = tooltip_css_template.render(
            title_font_family=tooltip_font_family or font_family,
            title_font_color=title_font_color,
            title_font_weight=tooltip_font_weight,
            title_background=title_background,
            shadow_color=shadow_color,
        )

    if background_color is None:
        page_background_color = "#ffffff" if not darkmode else "#000000"
    else:
        page_background_color = background_color

    # Pepare JS/CSS dependencies for embedding in the HTML template
    dependencies_ctx = {
        "js_dependency_urls": _get_js_dependency_urls(
            enable_histogram, selection_handler, cdn_url=cdn_url
        ),
        "js_dependency_srcs": _get_js_dependency_sources(
            minify_deps,
            enable_search,
            enable_histogram,
            enable_lasso_selection,
        ),
        "css_dependency_srcs": _get_css_dependency_sources(
            minify_deps, enable_histogram, show_loading_progress
        ),
    }

    template = jinja2.Template(_DECKGL_TEMPLATE_STR)
    api_fontname = font_family.replace(" ", "+")
    font_data = get_google_font_for_embedding(font_family)
    if font_data == "":
        api_fontname = None
    if tooltip_font_family is not None:
        api_tooltip_fontname = tooltip_font_family.replace(" ", "+")
        resp = requests.get(
            f"https://fonts.googleapis.com/css?family={api_tooltip_fontname}",
            timeout=30,
        )
        if not resp.ok:
            api_tooltip_fontname = None
    else:
        api_tooltip_fontname = None

    if selection_handler is not None:
        if custom_html is None:
            custom_html = selection_handler.html
        else:
            custom_html += selection_handler.html

        if custom_js is None:
            custom_js = selection_handler.javascript
        else:
            custom_js += selection_handler.javascript

        if custom_css is None:
            custom_css = selection_handler.css
        else:
            custom_css += selection_handler.css

    if offline_mode:
        if offline_mode_data_file is None:
            data_directory = platformdirs.user_data_dir("datamapplot")
            offline_mode_data_file = Path(data_directory) / "datamapplot_js_encoded.json"
            if not offline_mode_data_file.is_file():
                offline_mode_caching.cache_js_files()
            offline_mode_data = json.load(offline_mode_data_file.open("r"))
        else:
            offline_mode_data = json.load(open(offline_mode_data_file, 'r'))
    else:
        offline_mode_data = None

    html_str = template.render(
        title=title if title is not None else "Interactive Data Map",
        sub_title=sub_title if sub_title is not None else "",
        google_font=api_fontname,
        google_font_data=font_data,
        google_tooltip_font=api_tooltip_fontname,
        page_background_color=page_background_color,
        search=enable_search,
        **histogram_ctx,
        title_font_family=font_family,
        title_font_color=title_font_color,
        title_background=title_background,
        tooltip_css=tooltip_css,
        shadow_color=shadow_color,
        input_background=input_background,
        input_border=input_border,
        custom_css=custom_css,
        use_title=title is not None,
        title_font_size=title_font_size,
        sub_title_font_size=sub_title_font_size,
        sub_title_font_color=sub_title_font_color,
        logo=logo,
        logo_width=logo_width,
        custom_html=custom_html,
        inline_data=inline_data,
        base64_point_data=base64_point_data,
        base64_hover_data=base64_hover_data,
        base64_label_data=base64_label_data,
        base64_histogram_bin_data=base64_histogram_bin_data,
        base64_histogram_index_data=base64_histogram_index_data,
        file_prefix=file_prefix,
        point_size=point_size,
        point_outline_color=point_outline_color,
        point_line_width=point_line_width,
        point_hover_color=[int(c * 255) for c in to_rgba(point_hover_color)],
        point_line_width_max_pixels=point_line_width_max_pixels,
        point_line_width_min_pixels=point_line_width_min_pixels,
        point_radius_max_pixels=point_radius_max_pixels,
        point_radius_min_pixels=point_radius_min_pixels,
        label_text_color=label_text_color,
        line_spacing=line_spacing,
        text_min_pixel_size=text_min_pixel_size,
        text_max_pixel_size=text_max_pixel_size,
        text_outline_width=text_outline_width,
        text_outline_color=[int(c * 255) for c in to_rgba(text_outline_color)],
        text_background_color=text_background_color,
        font_family=font_family,
        font_weight=font_weight,
        text_collision_size_scale=text_collision_size_scale,
        cluster_boundary_polygons="polygon" in label_dataframe.columns,
        cluster_boundary_line_width=cluster_boundary_line_width,
        data_bounds=bounds,
        n_data_chunks=n_chunks,
        on_click=on_click,
        enable_lasso_selection=enable_lasso_selection,
        get_tooltip=get_tooltip,
        search_field=search_field,
        show_loading_progress=show_loading_progress,
        custom_js=custom_js,
        offline_mode=offline_mode,
        offline_mode_data=offline_mode_data,
        **dependencies_ctx,
    )
    return html_str<|MERGE_RESOLUTION|>--- conflicted
+++ resolved
@@ -6,11 +6,7 @@
 import warnings
 import zipfile
 import json
-<<<<<<< HEAD
-import inspect
 import platformdirs
-=======
->>>>>>> f19048ba
 
 import jinja2
 import numpy as np
